--- conflicted
+++ resolved
@@ -10,13 +10,10 @@
 from llmtalkie import LLMTalkie, LLMStep, LLMConfig
 from wikidig_utils import wikimedia2md
 
-<<<<<<< HEAD
 log = logging.getLogger("llmtalkie")
 logging.basicConfig(stream=sys.stderr, level=logging.INFO)
 
-=======
 # This is a demo app for llmtalkie.
->>>>>>> a00f04de
 # We'll scrape Wikipedia in search of political leaders,
 # but we'll start from scratch, the "History" page. This is of course
 # inefficient, but it will work as a demo. The efficient approach would be
